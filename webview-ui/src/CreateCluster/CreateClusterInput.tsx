--- conflicted
+++ resolved
@@ -85,10 +85,7 @@
             resourceGroup,
             location: resourceGroup.location,
             name: name.value!,
-<<<<<<< HEAD
             preset: presetSelected
-=======
->>>>>>> a7a1f854
         };
 
         props.vscode.postCreateClusterRequest(parameters);
@@ -96,54 +93,10 @@
     }
 
     return (
-<<<<<<< HEAD
-    <>
-        <form className={styles.createForm} onSubmit={handleSubmit}>
-            <div className={styles.inputContainer}>
-                <CreateClusterPresetInput onPresetSelected={handlePresetSelection}></CreateClusterPresetInput>
-                <VSCodeDivider className={styles.fullWidth}/>
-
-                <label htmlFor="existing-resource-group-dropdown" className={styles.label}>Resource Group</label>
-                <VSCodeDropdown
-                    id="existing-resource-group-dropdown"
-                    className={styles.midControl}
-                    disabled={newResourceGroup !== null}
-                    required={newResourceGroup === null}
-                    onBlur={handleExistingResourceGroupChange}
-                    onChange={handleExistingResourceGroupChange}
-                    selectedIndex={existingResourceGroup.value ? props.resourceGroups.indexOf(existingResourceGroup.value) + 1 : 0}
-                >
-                    <VSCodeOption value="">Select</VSCodeOption>
-                    {props.resourceGroups.map(group => (
-                        <VSCodeOption key={group.name} value={group.name}>{group.name} ({group.location})</VSCodeOption>
-                    ))}
-                </VSCodeDropdown>
-
-                <VSCodeButton
-                    className={styles.sideControl}
-                    onClick={() => setIsNewResourceGroupDialogShown(true)}
-                    disabled={newResourceGroup !== null}
-                >
-                    Create New...
-                </VSCodeButton>
-                {
-                    shouldShowMessage(existingResourceGroup) && (
-                    <span className={styles.validationMessage}>
-                        <FontAwesomeIcon className={styles.errorIndicator} icon={faTimesCircle} />
-                        {existingResourceGroup.message}
-=======
         <>
             <form className={styles.createForm} onSubmit={handleSubmit}>
                 <div className={styles.inputContainer}>
-                    <span className={styles.fullWidth}>
-                        <FontAwesomeIcon icon={faInfoCircle} className={styles.infoIndicator} />
-                        This will create a <i>Standard</i> cluster. See &nbsp;
-                        <VSCodeLink href="https://learn.microsoft.com/en-us/azure/aks/quotas-skus-regions#cluster-configuration-presets-in-the-azure-portal">
-                            Presets
-                        </VSCodeLink>
-                        &nbsp; for more information.
->>>>>>> a7a1f854
-                    </span>
+                    <CreateClusterPresetInput onPresetSelected={handlePresetSelection}></CreateClusterPresetInput>
                     <VSCodeDivider className={styles.fullWidth} />
 
                     <label htmlFor="existing-resource-group-dropdown" className={styles.label}>
